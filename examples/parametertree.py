# -*- coding: utf-8 -*-
"""
This example demonstrates the use of pyqtgraph's parametertree system. This provides
a simple way to generate user interfaces that control sets of parameters. The example
demonstrates a variety of different parameter types (int, float, list, etc.)
as well as some customized parameter types

"""


import initExample ## Add path to library (just for examples; you do not need this)

import pyqtgraph as pg
from pyqtgraph.Qt import QtCore, QtGui


app = QtGui.QApplication([])
import pyqtgraph.parametertree.parameterTypes as pTypes
from pyqtgraph.parametertree import Parameter, ParameterTree, ParameterItem, registerParameterType


## test subclassing parameters
## This parameter automatically generates two child parameters which are always reciprocals of each other
class ComplexParameter(pTypes.GroupParameter):
    def __init__(self, **opts):
        opts['type'] = 'bool'
        opts['value'] = True
        pTypes.GroupParameter.__init__(self, **opts)
        
        self.addChild({'name': 'A = 1/B', 'type': 'float', 'value': 7, 'suffix': 'Hz', 'siPrefix': True})
        self.addChild({'name': 'B = 1/A', 'type': 'float', 'value': 1/7., 'suffix': 's', 'siPrefix': True})
        self.a = self.param('A = 1/B')
        self.b = self.param('B = 1/A')
        self.a.sigValueChanged.connect(self.aChanged)
        self.b.sigValueChanged.connect(self.bChanged)
        
    def aChanged(self):
        self.b.setValue(1.0 / self.a.value(), blockSignal=self.bChanged)

    def bChanged(self):
        self.a.setValue(1.0 / self.b.value(), blockSignal=self.aChanged)


## test add/remove
## this group includes a menu allowing the user to add new parameters into its child list
class ScalableGroup(pTypes.GroupParameter):
    def __init__(self, **opts):
        opts['type'] = 'group'
        opts['addText'] = "Add"
        opts['addList'] = ['str', 'float', 'int']
        pTypes.GroupParameter.__init__(self, **opts)
    
    def addNew(self, typ):
        val = {
            'str': '',
            'float': 0.0,
            'int': 0
        }[typ]
        self.addChild(dict(name="ScalableParam %d" % (len(self.childs)+1), type=typ, value=val, removable=True, renamable=True))




params = [
    {'name': 'Basic parameter data types', 'type': 'group', 'children': [
        {'name': 'Integer', 'type': 'int', 'value': 10},
        {'name': 'Float', 'type': 'float', 'value': 10.5, 'step': 0.1},
        {'name': 'String', 'type': 'str', 'value': "hi"},
        {'name': 'List', 'type': 'list', 'values': [1,2,3], 'value': 2},
        {'name': 'Named List', 'type': 'list', 'values': {"one": 1, "two": "twosies", "three": [3,3,3]}, 'value': 2},
        {'name': 'Boolean', 'type': 'bool', 'value': True, 'tip': "This is a checkbox"},
        {'name': 'Color', 'type': 'color', 'value': "FF0", 'tip': "This is a color button"},
        {'name': 'Gradient', 'type': 'colormap'},
        {'name': 'Subgroup', 'type': 'group', 'children': [
            {'name': 'Sub-param 1', 'type': 'int', 'value': 10},
            {'name': 'Sub-param 2', 'type': 'float', 'value': 1.2e6},
        ]},
        {'name': 'Text Parameter', 'type': 'text', 'value': 'Some text...'},
        {'name': 'Action Parameter', 'type': 'action'},
    ]},
    {'name': 'Numerical Parameter Options', 'type': 'group', 'children': [
        {'name': 'Units + SI prefix', 'type': 'float', 'value': 1.2e-6, 'step': 1e-6, 'siPrefix': True, 'suffix': 'V'},
        {'name': 'Limits (min=7;max=15)', 'type': 'int', 'value': 11, 'limits': (7, 15), 'default': -6},
        {'name': 'DEC stepping', 'type': 'float', 'value': 1.2e6, 'dec': True, 'step': 1, 'siPrefix': True, 'suffix': 'Hz'},
        
    ]},
    {'name': 'Save/Restore functionality', 'type': 'group', 'children': [
        {'name': 'Save State', 'type': 'action'},
        {'name': 'Restore State', 'type': 'action', 'children': [
            {'name': 'Add missing items', 'type': 'bool', 'value': True},
            {'name': 'Remove extra items', 'type': 'bool', 'value': True},
        ]},
    ]},
    {'name': 'Extra Parameter Options', 'type': 'group', 'children': [
        {'name': 'Read-only', 'type': 'float', 'value': 1.2e6, 'siPrefix': True, 'suffix': 'Hz', 'readonly': True},
        {'name': 'Renamable', 'type': 'float', 'value': 1.2e6, 'siPrefix': True, 'suffix': 'Hz', 'renamable': True},
        {'name': 'Removable', 'type': 'float', 'value': 1.2e6, 'siPrefix': True, 'suffix': 'Hz', 'removable': True},
    ]},
    ComplexParameter(name='Custom parameter group (reciprocal values)'),
    ScalableGroup(name="Expandable Parameter Group", children=[
        {'name': 'ScalableParam 1', 'type': 'str', 'value': "default param 1"},
        {'name': 'ScalableParam 2', 'type': 'str', 'value': "default param 2"},
    ]),
]

## Create tree of Parameter objects
p = Parameter.create(name='params', type='group', children=params)

## If anything changes in the tree, print a message
def change(param, changes):
    print("tree changes:")
    for param, change, data in changes:
        path = p.childPath(param)
        if path is not None:
            childName = '.'.join(path)
        else:
            childName = param.name()
        print('  parameter: %s'% childName)
        print('  change:    %s'% change)
        print('  data:      %s'% str(data))
        print('  ----------')
    
p.sigTreeStateChanged.connect(change)


def valueChanging(param, value):
<<<<<<< HEAD
    print("Value changing (not finalized):", param, value)
=======
    print("Value changing (not finalized): %s %s" % (param, value))
>>>>>>> 52d7f214
    
# Too lazy for recursion:
for child in p.children():
    child.sigValueChanging.connect(valueChanging)
    for ch2 in child.children():
        ch2.sigValueChanging.connect(valueChanging)
        


def save():
    global state
    state = p.saveState()
    
def restore():
    global state
    add = p['Save/Restore functionality', 'Restore State', 'Add missing items']
    rem = p['Save/Restore functionality', 'Restore State', 'Remove extra items']
    p.restoreState(state, addChildren=add, removeChildren=rem)
p.param('Save/Restore functionality', 'Save State').sigActivated.connect(save)
p.param('Save/Restore functionality', 'Restore State').sigActivated.connect(restore)


## Create two ParameterTree widgets, both accessing the same data
t = ParameterTree()
t.setParameters(p, showTop=False)
t.setWindowTitle('pyqtgraph example: Parameter Tree')
t2 = ParameterTree()
t2.setParameters(p, showTop=False)

win = QtGui.QWidget()
layout = QtGui.QGridLayout()
win.setLayout(layout)
layout.addWidget(QtGui.QLabel("These are two views of the same data. They should always display the same values."), 0,  0, 1, 2)
layout.addWidget(t, 1, 0, 1, 1)
layout.addWidget(t2, 1, 1, 1, 1)
win.show()
win.resize(800,800)

## test save/restore
s = p.saveState()
p.restoreState(s)


## Start Qt event loop unless running in interactive mode or using pyside.
if __name__ == '__main__':
    import sys
    if (sys.flags.interactive != 1) or not hasattr(QtCore, 'PYQT_VERSION'):
        QtGui.QApplication.instance().exec_()<|MERGE_RESOLUTION|>--- conflicted
+++ resolved
@@ -124,11 +124,7 @@
 
 
 def valueChanging(param, value):
-<<<<<<< HEAD
-    print("Value changing (not finalized):", param, value)
-=======
     print("Value changing (not finalized): %s %s" % (param, value))
->>>>>>> 52d7f214
     
 # Too lazy for recursion:
 for child in p.children():
