--- conflicted
+++ resolved
@@ -1,6 +1,6 @@
 # -*- coding: utf-8 -*-
 """
-advancedTypes.py - Basic data structures not included with python
+advancedTypes.py - Basic data structures not included with python 
 Copyright 2010  Luke Campagnola
 Distributed under MIT/X11 license. See license.txt for more infomation.
 
@@ -15,88 +15,10 @@
 
 try:
     from collections import OrderedDict
-<<<<<<< HEAD
 except ImportError:
     # fallback: try to use the ordereddict backport when using python 2.6
-    try:
-        from ordereddict import OrderedDict
-    except ImportError:
-        # backport not installed: use local OrderedDict
-        # Deprecated; this class is now present in Python 2.7 as collections.OrderedDict
-        # Only keeping this around for python2.6 support.
-        class OrderedDict(dict):
-            """extends dict so that elements are iterated in the order that they were added.
-            Since this class can not be instantiated with regular dict notation, it instead uses
-            a list of tuples: 
-            od = OrderedDict([(key1, value1), (key2, value2), ...])
-            items set using __setattr__ are added to the end of the key list.
-            """
-            
-            def __init__(self, data=None):
-                self.order = []
-                if data is not None:
-                    for i in data:
-                        self[i[0]] = i[1]
-            
-            def __setitem__(self, k, v):
-                if not self.has_key(k):
-                    self.order.append(k)
-                dict.__setitem__(self, k, v)
-            
-            def __delitem__(self, k):
-                self.order.remove(k)
-                dict.__delitem__(self, k)
-
-            def keys(self):
-                return self.order[:]
-            
-            def items(self):
-                it = []
-                for k in self.keys():
-                    it.append((k, self[k]))
-                return it
-            
-            def values(self):
-                return [self[k] for k in self.order]
-            
-            def remove(self, key):
-                del self[key]
-                #self.order.remove(key)
-            
-            def __iter__(self):
-                for k in self.order:
-                    yield k
-                    
-            def update(self, data):
-                """Works like dict.update, but accepts list-of-tuples as well as dict."""
-                if isinstance(data, dict):
-                    for k, v in data.iteritems():
-                        self[k] = v
-                else:
-                    for k,v in data:
-                        self[k] = v
-
-            def copy(self):
-                return OrderedDict(self.items())
-                
-            def itervalues(self):
-                for k in self.order:
-                    yield self[k]
-                    
-            def iteritems(self):
-                for k in self.order:
-                    yield (k, self[k])
-                    
-            def __deepcopy__(self, memo):
-                return OrderedDict([(k, copy.deepcopy(v, memo)) for k, v in self.iteritems()])
-        
-        
-=======
-except ImportError:   
-    # Only keeping this around for python2.6 support.
     from ordereddict import OrderedDict
-
->>>>>>> 4052c3e9
+        
 
 class ReverseDict(dict):
     """extends dict so that reverse lookups are possible by requesting the key as a list of length 1:
@@ -113,7 +35,7 @@
         for k in data:
             self.reverse[data[k]] = k
         dict.__init__(self, data)
-
+        
     def __getitem__(self, item):
         if type(item) is list:
             return self.reverse[item[0]]
@@ -126,8 +48,8 @@
 
     def __deepcopy__(self, memo):
         raise Exception("deepcopy not implemented")
-
-
+        
+        
 class BiDict(dict):
     """extends dict so that reverse lookups are possible by adding each reverse combination to the dict.
     This only works if all values and keys are unique."""
@@ -137,11 +59,11 @@
         dict.__init__(self)
         for k in data:
             self[data[k]] = k
-
+        
     def __setitem__(self, item, value):
         dict.__setitem__(self, item, value)
         dict.__setitem__(self, value, item)
-
+    
     def __deepcopy__(self, memo):
         raise Exception("deepcopy not implemented")
 
@@ -150,7 +72,7 @@
     Also adds lock/unlock functions for extended exclusive operations
     Converts all sub-dicts and lists to threadsafe as well.
     """
-
+    
     def __init__(self, *args, **kwargs):
         self.mutex = threading.RLock()
         dict.__init__(self, *args, **kwargs)
@@ -174,7 +96,7 @@
             dict.__setitem__(self, attr, val)
         finally:
             self.unlock()
-
+        
     def __contains__(self, attr):
         self.lock()
         try:
@@ -200,19 +122,19 @@
 
     def lock(self):
         self.mutex.acquire()
-
+        
     def unlock(self):
         self.mutex.release()
 
     def __deepcopy__(self, memo):
         raise Exception("deepcopy not implemented")
-
+        
 class ThreadsafeList(list):
     """Extends list so that getitem, setitem, and contains are all thread-safe.
     Also adds lock/unlock functions for extended exclusive operations
     Converts all sub-lists and dicts to threadsafe as well.
     """
-
+    
     def __init__(self, *args, **kwargs):
         self.mutex = threading.RLock()
         list.__init__(self, *args, **kwargs)
@@ -234,7 +156,7 @@
             list.__setitem__(self, attr, val)
         finally:
             self.unlock()
-
+        
     def __contains__(self, attr):
         self.lock()
         try:
@@ -250,17 +172,17 @@
         finally:
             self.unlock()
         return val
-
+    
     def lock(self):
         self.mutex.acquire()
-
+        
     def unlock(self):
         self.mutex.release()
 
     def __deepcopy__(self, memo):
         raise Exception("deepcopy not implemented")
-
-
+        
+        
 def makeThreadsafe(obj):
     if type(obj) is dict:
         return ThreadsafeDict(obj)
@@ -270,8 +192,8 @@
         return obj
     else:
         raise Exception("Not sure how to make object of type %s thread-safe" % str(type(obj)))
-
-
+        
+        
 class Locker(object):
     def __init__(self, lock):
         self.lock = lock
@@ -295,10 +217,10 @@
                 self[k] = args[0][k]
         else:
             raise Exception("CaselessDict may only be instantiated with a single dict.")
-
+        
     #def keys(self):
         #return self.keyMap.values()
-
+    
     def __setitem__(self, key, val):
         kl = key.lower()
         if kl in self.keyMap:
@@ -306,30 +228,30 @@
         else:
             OrderedDict.__setitem__(self, key, val)
             self.keyMap[kl] = key
-
+            
     def __getitem__(self, key):
         kl = key.lower()
         if kl not in self.keyMap:
             raise KeyError(key)
         return OrderedDict.__getitem__(self, self.keyMap[kl])
-
+        
     def __contains__(self, key):
         return key.lower() in self.keyMap
-
+    
     def update(self, d):
         for k, v in d.iteritems():
             self[k] = v
-
+            
     def copy(self):
         return CaselessDict(OrderedDict.copy(self))
-
+        
     def __delitem__(self, key):
         kl = key.lower()
         if kl not in self.keyMap:
             raise KeyError(key)
         OrderedDict.__delitem__(self, self.keyMap[kl])
         del self.keyMap[kl]
-
+            
     def __deepcopy__(self, memo):
         raise Exception("deepcopy not implemented")
 
@@ -341,34 +263,34 @@
 
 class ProtectedDict(dict):
     """
-    A class allowing read-only 'view' of a dict.
+    A class allowing read-only 'view' of a dict. 
     The object can be treated like a normal dict, but will never modify the original dict it points to.
     Any values accessed from the dict will also be read-only.
     """
     def __init__(self, data):
         self._data_ = data
-
+    
     ## List of methods to directly wrap from _data_
     wrapMethods = ['_cmp_', '__contains__', '__eq__', '__format__', '__ge__', '__gt__', '__le__', '__len__', '__lt__', '__ne__', '__reduce__', '__reduce_ex__', '__repr__', '__str__', 'count', 'has_key', 'iterkeys', 'keys', ]
-
+    
     ## List of methods which wrap from _data_ but return protected results
     protectMethods = ['__getitem__', '__iter__', 'get', 'items', 'values']
-
+    
     ## List of methods to disable
     disableMethods = ['__delitem__', '__setitem__', 'clear', 'pop', 'popitem', 'setdefault', 'update']
-
-
-    # # Template methods
+    
+    
+    ## Template methods 
     def wrapMethod(methodName):
         return lambda self, *a, **k: getattr(self._data_, methodName)(*a, **k)
-
+        
     def protectMethod(methodName):
         return lambda self, *a, **k: protect(getattr(self._data_, methodName)(*a, **k))
-
+    
     def error(self, *args, **kargs):
         raise Exception("Can not modify read-only list.")
-
-
+    
+    
     ## Directly (and explicitly) wrap some methods from _data_
     ## Many of these methods can not be intercepted using __getattribute__, so they
     ## must be implemented explicitly
@@ -383,33 +305,33 @@
     for methodName in disableMethods:
         locals()[methodName] = error
 
-
+    
     ## Add a few extra methods.
     def copy(self):
         raise Exception("It is not safe to copy protected dicts! (instead try deepcopy, but be careful.)")
-
+    
     def itervalues(self):
         for v in self._data_.itervalues():
             yield protect(v)
-
+        
     def iteritems(self):
         for k, v in self._data_.iteritems():
             yield (k, protect(v))
-
+        
     def deepcopy(self):
         return copy.deepcopy(self._data_)
-
+    
     def __deepcopy__(self, memo):
         return copy.deepcopy(self._data_, memo)
 
 
-
+            
 class ProtectedList(collections.Sequence):
     """
-    A class allowing read-only 'view' of a list or dict.
+    A class allowing read-only 'view' of a list or dict. 
     The object can be treated like a normal list, but will never modify the original list it points to.
     Any values accessed from the list will also be read-only.
-
+    
     Note: It would be nice if we could inherit from list or tuple so that isinstance checks would work.
           However, doing this causes tuple(obj) to return unprotected results (importantly, this means
           unpacking into function arguments will also fail)
@@ -417,28 +339,28 @@
     def __init__(self, data):
         self._data_ = data
         #self.__mro__ = (ProtectedList, object)
-
+        
     ## List of methods to directly wrap from _data_
     wrapMethods = ['__contains__', '__eq__', '__format__', '__ge__', '__gt__', '__le__', '__len__', '__lt__', '__ne__', '__reduce__', '__reduce_ex__', '__repr__', '__str__', 'count', 'index']
-
+    
     ## List of methods which wrap from _data_ but return protected results
     protectMethods = ['__getitem__', '__getslice__', '__mul__', '__reversed__', '__rmul__']
-
+    
     ## List of methods to disable
     disableMethods = ['__delitem__', '__delslice__', '__iadd__', '__imul__', '__setitem__', '__setslice__', 'append', 'extend', 'insert', 'pop', 'remove', 'reverse', 'sort']
-
-
-    # # Template methods
+    
+    
+    ## Template methods 
     def wrapMethod(methodName):
         return lambda self, *a, **k: getattr(self._data_, methodName)(*a, **k)
-
+        
     def protectMethod(methodName):
         return lambda self, *a, **k: protect(getattr(self._data_, methodName)(*a, **k))
-
+    
     def error(self, *args, **kargs):
         raise Exception("Can not modify read-only list.")
-
-
+    
+    
     ## Directly (and explicitly) wrap some methods from _data_
     ## Many of these methods can not be intercepted using __getattribute__, so they
     ## must be implemented explicitly
@@ -453,13 +375,13 @@
     for methodName in disableMethods:
         locals()[methodName] = error
 
-
+    
     ## Add a few extra methods.
     def __iter__(self):
         for item in self._data_:
             yield protect(item)
-
-
+    
+    
     def __add__(self, op):
         if isinstance(op, ProtectedList):
             return protect(self._data_.__add__(op._data_))
@@ -467,7 +389,7 @@
             return protect(self._data_.__add__(op))
         else:
             raise TypeError("Argument must be a list.")
-
+    
     def __radd__(self, op):
         if isinstance(op, ProtectedList):
             return protect(op._data_.__add__(self._data_))
@@ -475,13 +397,13 @@
             return protect(op.__add__(self._data_))
         else:
             raise TypeError("Argument must be a list.")
-
+        
     def deepcopy(self):
         return copy.deepcopy(self._data_)
-
+    
     def __deepcopy__(self, memo):
         return copy.deepcopy(self._data_, memo)
-
+    
     def poop(self):
         raise Exception("This is a list. It does not poop.")
 
@@ -490,29 +412,29 @@
     """
     A class allowing read-only 'view' of a tuple.
     The object can be treated like a normal tuple, but its contents will be returned as protected objects.
-
+    
     Note: It would be nice if we could inherit from list or tuple so that isinstance checks would work.
           However, doing this causes tuple(obj) to return unprotected results (importantly, this means
           unpacking into function arguments will also fail)
     """
     def __init__(self, data):
         self._data_ = data
-
+    
     ## List of methods to directly wrap from _data_
     wrapMethods = ['__contains__', '__eq__', '__format__', '__ge__', '__getnewargs__', '__gt__', '__hash__', '__le__', '__len__', '__lt__', '__ne__', '__reduce__', '__reduce_ex__', '__repr__', '__str__', 'count', 'index']
-
+    
     ## List of methods which wrap from _data_ but return protected results
     protectMethods = ['__getitem__', '__getslice__', '__iter__', '__add__', '__mul__', '__reversed__', '__rmul__']
-
-
-    # # Template methods
+    
+    
+    ## Template methods 
     def wrapMethod(methodName):
         return lambda self, *a, **k: getattr(self._data_, methodName)(*a, **k)
-
+        
     def protectMethod(methodName):
         return lambda self, *a, **k: protect(getattr(self._data_, methodName)(*a, **k))
-
-
+    
+    
     ## Directly (and explicitly) wrap some methods from _data_
     ## Many of these methods can not be intercepted using __getattribute__, so they
     ## must be implemented explicitly
@@ -523,14 +445,14 @@
     for methodName in protectMethods:
         locals()[methodName] = protectMethod(methodName)
 
-
+    
     ## Add a few extra methods.
     def deepcopy(self):
         return copy.deepcopy(self._data_)
-
+    
     def __deepcopy__(self, memo):
         return copy.deepcopy(self._data_, memo)
-
+    
 
 
 def protect(obj):
@@ -542,14 +464,14 @@
         return ProtectedTuple(obj)
     else:
         return obj
-
-
+    
+    
 if __name__ == '__main__':
     d = {'x': 1, 'y': [1,2], 'z': ({'a': 2, 'b': [3,4], 'c': (5,6)}, 1, 2)}
     dp = protect(d)
-
+    
     l = [1, 'x', ['a', 'b'], ('c', 'd'), {'x': 1, 'y': 2}]
     lp = protect(l)
-
+    
     t = (1, 'x', ['a', 'b'], ('c', 'd'), {'x': 1, 'y': 2})
     tp = protect(t)