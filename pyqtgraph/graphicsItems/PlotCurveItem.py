# -*- coding: utf-8 -*-
from ..Qt import QtGui, QtCore
try:
    from ..Qt import QtOpenGL
    HAVE_OPENGL = True
except:
    HAVE_OPENGL = False

import numpy as np
from .GraphicsObject import GraphicsObject
from .. import functions as fn
from ..Point import Point
import struct, sys
from .. import getConfigOption
from .. import debug

__all__ = ['PlotCurveItem']
class PlotCurveItem(GraphicsObject):


    """
    Class representing a single plot curve. Instances of this class are created
    automatically as part of PlotDataItem; these rarely need to be instantiated
    directly.

    Features:

    - Fast data update
    - Fill under curve
    - Mouse interaction

    =====================  ===============================================
    **Signals:**
    sigPlotChanged(self)   Emitted when the data being plotted has changed
    sigClicked(self, ev)   Emitted when the curve is clicked
    =====================  ===============================================
    """

    sigPlotChanged = QtCore.Signal(object)
    sigClicked = QtCore.Signal(object, object)

    def __init__(self, *args, **kargs):
        """
        Forwards all arguments to :func:`setData <pyqtgraph.PlotCurveItem.setData>`.

        Some extra arguments are accepted as well:

        ==============  =======================================================
        **Arguments:**
        parent          The parent GraphicsObject (optional)
        clickable       If True, the item will emit sigClicked when it is
                        clicked on. Defaults to False.
        ==============  =======================================================
        """
        GraphicsObject.__init__(self, kargs.get('parent', None))
        self.clear()

        ## this is disastrous for performance.
        #self.setCacheMode(QtGui.QGraphicsItem.DeviceCoordinateCache)

        self.metaData = {}
        self.opts = {
            'shadowPen': None,
            'fillLevel': None,
            'fillOutline': False,
            'brush': None,
            'stepMode': False,
            'name': None,
            'antialias': getConfigOption('antialias'),
            'connect': 'all',
            'mouseWidth': 8, # width of shape responding to mouse click
            'compositionMode': None,
        }
        if 'pen' not in kargs:
            self.opts['pen'] = fn.mkPen('w')
        self.setClickable(kargs.get('clickable', False))
        self.setData(*args, **kargs)

    def implements(self, interface=None):
        ints = ['plotData']
        if interface is None:
            return ints
        return interface in ints

    def name(self):
        return self.opts.get('name', None)

    def setClickable(self, s, width=None):
        """Sets whether the item responds to mouse clicks.

        The *width* argument specifies the width in pixels orthogonal to the
        curve that will respond to a mouse click.
        """
        self.clickable = s
        if width is not None:
            self.opts['mouseWidth'] = width
            self._mouseShape = None
            self._boundingRect = None

    def setCompositionMode(self, mode):
        """Change the composition mode of the item (see QPainter::CompositionMode
        in the Qt documentation). This is useful when overlaying multiple items.

        ============================================  ============================================================
        **Most common arguments:**
        QtGui.QPainter.CompositionMode_SourceOver     Default; image replaces the background if it
                                                      is opaque. Otherwise, it uses the alpha channel to blend
                                                      the image with the background.
        QtGui.QPainter.CompositionMode_Overlay        The image color is mixed with the background color to
                                                      reflect the lightness or darkness of the background.
        QtGui.QPainter.CompositionMode_Plus           Both the alpha and color of the image and background pixels
                                                      are added together.
        QtGui.QPainter.CompositionMode_Multiply       The output is the image color multiplied by the background.
        ============================================  ============================================================
        """
        self.opts['compositionMode'] = mode
        self.update()

    def getData(self):
        return self.xData, self.yData

    def dataBounds(self, ax, frac=1.0, orthoRange=None):
        ## Need this to run as fast as possible.
        ## check cache first:
        cache = self._boundsCache[ax]
        if cache is not None and cache[0] == (frac, orthoRange):
            return cache[1]

        (x, y) = self.getData()
        if x is None or len(x) == 0:
            return (None, None)

        if ax == 0:
            d = x
            d2 = y
        elif ax == 1:
            d = y
            d2 = x

        ## If an orthogonal range is specified, mask the data now
        if orthoRange is not None:
            mask = (d2 >= orthoRange[0]) * (d2 <= orthoRange[1])
            d = d[mask]
            #d2 = d2[mask]

        if len(d) == 0:
            return (None, None)

        ## Get min/max (or percentiles) of the requested data range
        if frac >= 1.0:
            # include complete data range
            # first try faster nanmin/max function, then cut out infs if needed.
            b = (np.nanmin(d), np.nanmax(d))
            if any(np.isinf(b)):
                mask = np.isfinite(d)
                d = d[mask]
                if len(d) == 0:
                    return (None, None)
                b = (d.min(), d.max())

        elif frac <= 0.0:
            raise Exception("Value for parameter 'frac' must be > 0. (got %s)" % str(frac))
        else:
            # include a percentile of data range
            mask = np.isfinite(d)
            d = d[mask]
            b = np.percentile(d, [50 * (1 - frac), 50 * (1 + frac)])

        ## adjust for fill level
        if ax == 1 and self.opts['fillLevel'] not in [None, 'enclosed']:
            b = (min(b[0], self.opts['fillLevel']), max(b[1], self.opts['fillLevel']))

        ## Add pen width only if it is non-cosmetic.
        pen = self.opts['pen']
        spen = self.opts['shadowPen']
        if not pen.isCosmetic():
            b = (b[0] - pen.widthF()*0.7072, b[1] + pen.widthF()*0.7072)
        if spen is not None and not spen.isCosmetic() and spen.style() != QtCore.Qt.NoPen:
            b = (b[0] - spen.widthF()*0.7072, b[1] + spen.widthF()*0.7072)

        self._boundsCache[ax] = [(frac, orthoRange), b]
        return b

    def pixelPadding(self):
        pen = self.opts['pen']
        spen = self.opts['shadowPen']
        w = 0
        if pen.isCosmetic():
            w += pen.widthF()*0.7072
        if spen is not None and spen.isCosmetic() and spen.style() != QtCore.Qt.NoPen:
            w = max(w, spen.widthF()*0.7072)
        if self.clickable:
            w = max(w, self.opts['mouseWidth']//2 + 1)
        return w

    def boundingRect(self):
        if self._boundingRect is None:
            (xmn, xmx) = self.dataBounds(ax=0)
            (ymn, ymx) = self.dataBounds(ax=1)
            if xmn is None or ymn is None:
                return QtCore.QRectF()

            px = py = 0.0
            pxPad = self.pixelPadding()
            if pxPad > 0:
                # determine length of pixel in local x, y directions
                px, py = self.pixelVectors()
                try:
                    px = 0 if px is None else px.length()
                except OverflowError:
                    px = 0
                try:
                    py = 0 if py is None else py.length()
                except OverflowError:
                    py = 0

                # return bounds expanded by pixel size
                px *= pxPad
                py *= pxPad
            #px += self._maxSpotWidth * 0.5
            #py += self._maxSpotWidth * 0.5
            self._boundingRect = QtCore.QRectF(xmn-px, ymn-py, (2*px)+xmx-xmn, (2*py)+ymx-ymn)

        return self._boundingRect

    def viewTransformChanged(self):
        self.invalidateBounds()
        self.prepareGeometryChange()

    #def boundingRect(self):
        #if self._boundingRect is None:
            #(x, y) = self.getData()
            #if x is None or y is None or len(x) == 0 or len(y) == 0:
                #return QtCore.QRectF()


            #if self.opts['shadowPen'] is not None:
                #lineWidth = (max(self.opts['pen'].width(), self.opts['shadowPen'].width()) + 1)
            #else:
                #lineWidth = (self.opts['pen'].width()+1)


            #pixels = self.pixelVectors()
            #if pixels == (None, None):
                #pixels = [Point(0,0), Point(0,0)]

            #xmin = x.min()
            #xmax = x.max()
            #ymin = y.min()
            #ymax = y.max()

            #if self.opts['fillLevel'] is not None:
                #ymin = min(ymin, self.opts['fillLevel'])
                #ymax = max(ymax, self.opts['fillLevel'])

            #xmin -= pixels[0].x() * lineWidth
            #xmax += pixels[0].x() * lineWidth
            #ymin -= abs(pixels[1].y()) * lineWidth
            #ymax += abs(pixels[1].y()) * lineWidth

            #self._boundingRect = QtCore.QRectF(xmin, ymin, xmax-xmin, ymax-ymin)
        #return self._boundingRect


    def invalidateBounds(self):
        self._boundingRect = None
        self._boundsCache = [None, None]

    def setPen(self, *args, **kargs):
        """Set the pen used to draw the curve."""
        self.opts['pen'] = fn.mkPen(*args, **kargs)
        self.invalidateBounds()
        self.update()

    def setShadowPen(self, *args, **kargs):
        """Set the shadow pen used to draw behind the primary pen.
        This pen must have a larger width than the primary
        pen to be visible.
        """
        self.opts['shadowPen'] = fn.mkPen(*args, **kargs)
        self.invalidateBounds()
        self.update()

    def setBrush(self, *args, **kargs):
        """Set the brush used when filling the area under the curve"""
        self.opts['brush'] = fn.mkBrush(*args, **kargs)
        self.invalidateBounds()
        self.update()

    def setFillLevel(self, level):
        """Set the level filled to when filling under the curve"""
        self.opts['fillLevel'] = level
        self.fillPath = None
        self.invalidateBounds()
        self.update()

    def setData(self, *args, **kargs):
        """
        =============== ========================================================
        **Arguments:**
        x, y            (numpy arrays) Data to show
        pen             Pen to use when drawing. Any single argument accepted by
                        :func:`mkPen <pyqtgraph.mkPen>` is allowed.
        shadowPen       Pen for drawing behind the primary pen. Usually this
                        is used to emphasize the curve by providing a
                        high-contrast border. Any single argument accepted by
                        :func:`mkPen <pyqtgraph.mkPen>` is allowed.
        fillLevel       (float or None) Fill the area 'under' the curve to
                        *fillLevel*
        fillOutline     (bool) If True, an outline surrounding the *fillLevel*
                        area is drawn.
        brush           QBrush to use when filling. Any single argument accepted
                        by :func:`mkBrush <pyqtgraph.mkBrush>` is allowed.
        antialias       (bool) Whether to use antialiasing when drawing. This
                        is disabled by default because it decreases performance.
        stepMode        If True, two orthogonal lines are drawn for each sample
                        as steps. This is commonly used when drawing histograms.
                        Note that in this case, len(x) == len(y) + 1
        connect         Argument specifying how vertexes should be connected
                        by line segments. Default is "all", indicating full
                        connection. "pairs" causes only even-numbered segments
                        to be drawn. "finite" causes segments to be omitted if
                        they are attached to nan or inf values. For any other
                        connectivity, specify an array of boolean values.
        compositionMode See :func:`setCompositionMode
                        <pyqtgraph.PlotCurveItem.setCompositionMode>`.
        =============== ========================================================

        If non-keyword arguments are used, they will be interpreted as
        setData(y) for a single argument and setData(x, y) for two
        arguments.


        """
        self.updateData(*args, **kargs)

    def updateData(self, *args, **kargs):
        profiler = debug.Profiler()

        if 'compositionMode' in kargs:
            self.setCompositionMode(kargs['compositionMode'])

        if len(args) == 1:
            kargs['y'] = args[0]
        elif len(args) == 2:
            kargs['x'] = args[0]
            kargs['y'] = args[1]

        if 'y' not in kargs or kargs['y'] is None:
            kargs['y'] = np.array([])
        if 'x' not in kargs or kargs['x'] is None:
            kargs['x'] = np.arange(len(kargs['y']))

        for k in ['x', 'y']:
            data = kargs[k]
            if isinstance(data, list):
                data = np.array(data)
                kargs[k] = data
            if not isinstance(data, np.ndarray) or data.ndim > 1:
                raise Exception("Plot data must be 1D ndarray.")
            if data.dtype.kind == 'c':
                raise Exception("Can not plot complex data types.")

        profiler("data checks")

        #self.setCacheMode(QtGui.QGraphicsItem.NoCache)  ## Disabling and re-enabling the cache works around a bug in Qt 4.6 causing the cached results to display incorrectly
                                                        ##    Test this bug with test_PlotWidget and zoom in on the animated plot
        self.yData = kargs['y'].view(np.ndarray)
        self.xData = kargs['x'].view(np.ndarray)
        
        self.invalidateBounds()
        self.prepareGeometryChange()
        self.informViewBoundsChanged()

        profiler('copy')

        if 'stepMode' in kargs:
            self.opts['stepMode'] = kargs['stepMode']

        if self.opts['stepMode'] is True:
            if len(self.xData) != len(self.yData)+1:  ## allow difference of 1 for step mode plots
                raise Exception("len(X) must be len(Y)+1 since stepMode=True (got %s and %s)" % (self.xData.shape, self.yData.shape))
        else:
            if self.xData.shape != self.yData.shape:  ## allow difference of 1 for step mode plots
                raise Exception("X and Y arrays must be the same shape--got %s and %s." % (self.xData.shape, self.yData.shape))

        self.path = None
        self.fillPath = None
        self._mouseShape = None
        #self.xDisp = self.yDisp = None

        if kargs.get("name") is not None:
            self.opts['name'] = kargs['name']
        if kargs.get("connect") is not None:
            self.opts['connect'] = kargs['connect']
        if kargs.get("pen") is not None:
            self.setPen(kargs['pen'])
        if kargs.get("shadowPen") is not None:
            self.setShadowPen(kargs['shadowPen'])
        if kargs.get("fillLevel") is not None:
            self.setFillLevel(kargs['fillLevel'])
<<<<<<< HEAD
        if kargs.get("brush") is not None:
=======
        if 'fillOutline' in kargs:
            self.opts['fillOutline'] = kargs['fillOutline']
        if 'brush' in kargs:
>>>>>>> 6643d739
            self.setBrush(kargs['brush'])
        if kargs.get("antialias") is not None:
            self.opts['antialias'] = kargs['antialias']


        profiler('set')
        self.update()
        profiler('update')
        self.sigPlotChanged.emit(self)
        profiler('emit')

    def generatePath(self, x, y):
        if self.opts['stepMode']:
            ## each value in the x/y arrays generates 2 points.
            x2 = np.empty((len(x),2), dtype=x.dtype)
            x2[:] = x[:,np.newaxis]
            if self.opts['fillLevel'] is None:
                x = x2.reshape(x2.size)[1:-1]
                y2 = np.empty((len(y),2), dtype=y.dtype)
                y2[:] = y[:,np.newaxis]
                y = y2.reshape(y2.size)
            else:
                ## If we have a fill level, add two extra points at either end
                x = x2.reshape(x2.size)
                y2 = np.empty((len(y)+2,2), dtype=y.dtype)
                y2[1:-1] = y[:,np.newaxis]
                y = y2.reshape(y2.size)[1:-1]
                y[0] = self.opts['fillLevel']
                y[-1] = self.opts['fillLevel']

        path = fn.arrayToQPath(x, y, connect=self.opts['connect'])

        return path


    def getPath(self):
        if self.path is None:
            x,y = self.getData()
            if x is None or len(x) == 0 or y is None or len(y) == 0:
                self.path = QtGui.QPainterPath()
            else:
                self.path = self.generatePath(*self.getData())
            self.fillPath = None
            self._mouseShape = None

        return self.path

    @debug.warnOnException  ## raising an exception here causes crash
    def paint(self, p, opt, widget):
        profiler = debug.Profiler()
        if self.xData is None or len(self.xData) == 0:
            return

        if HAVE_OPENGL and getConfigOption('enableExperimental') and isinstance(widget, QtOpenGL.QGLWidget):
            self.paintGL(p, opt, widget)
            return

        x = None
        y = None
        path = self.getPath()
        profiler('generate path')

        if self._exportOpts is not False:
            aa = self._exportOpts.get('antialias', True)
        else:
            aa = self.opts['antialias']

        p.setRenderHint(p.Antialiasing, aa)

        cmode = self.opts['compositionMode']
        if cmode is not None:
            p.setCompositionMode(cmode)

        if self.opts['brush'] is not None and self.opts['fillLevel'] is not None:
            if self.fillPath is None:
                if x is None:
                    x,y = self.getData()
                p2 = QtGui.QPainterPath(self.path)
                if self.opts['fillLevel'] != 'enclosed':
                    p2.lineTo(x[-1], self.opts['fillLevel'])
                    p2.lineTo(x[0], self.opts['fillLevel'])
                    p2.lineTo(x[0], y[0])
                p2.closeSubpath()
                self.fillPath = p2

            profiler('generate fill path')
            p.fillPath(self.fillPath, self.opts['brush'])
            profiler('draw fill path')

        ## Copy pens and apply alpha adjustment
        #sp = QtGui.QPen(self.opts['shadowPen'])
        #cp = QtGui.QPen(self.opts['pen'])
        #for pen in [sp, cp]:
            #if pen is None:
                #continue
            #c = pen.color()
            #c.setAlpha(c.alpha() * self.opts['alphaHint'])
            #pen.setColor(c)
            ##pen.setCosmetic(True)

<<<<<<< HEAD


        # Avoid constructing a shadow pen if it's not used.
        if self.opts.get('shadowPen') is not None:
            if isinstance(self.opts.get('shadowPen'), QtGui.QPen):
                sp = self.opts['shadowPen']
            else:
                sp = fn.mkPen(self.opts['shadowPen'])

            if sp.style() != QtCore.Qt.NoPen:
                p.setPen(sp)
                p.drawPath(path)

        # Avoid pointless call to mkPen if we already have a pen
        # (I'm not sure why this mkPen call was added, it was a recent addition.
        # Unless someone is manually manipulating self.opts from outside the class,
        # there should be no way to set opts['pen'] to anything that's not a QPen)
        if isinstance(self.opts.get('pen'), QtGui.QPen):
            cp = self.opts['pen']
=======
        if sp is not None and sp.style() != QtCore.Qt.NoPen:
            p.setPen(sp)
            p.drawPath(path)
        p.setPen(cp)
        if self.opts['fillOutline'] and self.fillPath is not None:
            p.drawPath(self.fillPath)
>>>>>>> 6643d739
        else:
            cp = fn.mkPen(self.opts['pen'])

        p.setPen(cp)
        p.drawPath(path)
        profiler('drawPath')

        #print "Render hints:", int(p.renderHints())
        #p.setPen(QtGui.QPen(QtGui.QColor(255,0,0)))
        #p.drawRect(self.boundingRect())

    def paintGL(self, p, opt, widget):
        p.beginNativePainting()
        import OpenGL.GL as gl

        ## set clipping viewport
        view = self.getViewBox()
        if view is not None:
            rect = view.mapRectToItem(self, view.boundingRect())
            #gl.glViewport(int(rect.x()), int(rect.y()), int(rect.width()), int(rect.height()))

            #gl.glTranslate(-rect.x(), -rect.y(), 0)

            gl.glEnable(gl.GL_STENCIL_TEST)
            gl.glColorMask(gl.GL_FALSE, gl.GL_FALSE, gl.GL_FALSE, gl.GL_FALSE) # disable drawing to frame buffer
            gl.glDepthMask(gl.GL_FALSE)  # disable drawing to depth buffer
            gl.glStencilFunc(gl.GL_NEVER, 1, 0xFF)
            gl.glStencilOp(gl.GL_REPLACE, gl.GL_KEEP, gl.GL_KEEP)

            ## draw stencil pattern
            gl.glStencilMask(0xFF)
            gl.glClear(gl.GL_STENCIL_BUFFER_BIT)
            gl.glBegin(gl.GL_TRIANGLES)
            gl.glVertex2f(rect.x(), rect.y())
            gl.glVertex2f(rect.x()+rect.width(), rect.y())
            gl.glVertex2f(rect.x(), rect.y()+rect.height())
            gl.glVertex2f(rect.x()+rect.width(), rect.y()+rect.height())
            gl.glVertex2f(rect.x()+rect.width(), rect.y())
            gl.glVertex2f(rect.x(), rect.y()+rect.height())
            gl.glEnd()

            gl.glColorMask(gl.GL_TRUE, gl.GL_TRUE, gl.GL_TRUE, gl.GL_TRUE)
            gl.glDepthMask(gl.GL_TRUE)
            gl.glStencilMask(0x00)
            gl.glStencilFunc(gl.GL_EQUAL, 1, 0xFF)

        try:
            x, y = self.getData()
            pos = np.empty((len(x), 2))
            pos[:,0] = x
            pos[:,1] = y
            gl.glEnableClientState(gl.GL_VERTEX_ARRAY)
            try:
                gl.glVertexPointerf(pos)
                pen = fn.mkPen(self.opts['pen'])
                color = pen.color()
                gl.glColor4f(color.red()/255., color.green()/255., color.blue()/255., color.alpha()/255.)
                width = pen.width()
                if pen.isCosmetic() and width < 1:
                    width = 1
                gl.glPointSize(width)
                gl.glEnable(gl.GL_LINE_SMOOTH)
                gl.glEnable(gl.GL_BLEND)
                gl.glBlendFunc(gl.GL_SRC_ALPHA, gl.GL_ONE_MINUS_SRC_ALPHA)
                gl.glHint(gl.GL_LINE_SMOOTH_HINT, gl.GL_NICEST)
                gl.glDrawArrays(gl.GL_LINE_STRIP, 0, int(pos.size / pos.shape[-1]))
            finally:
                gl.glDisableClientState(gl.GL_VERTEX_ARRAY)
        finally:
            p.endNativePainting()

    def clear(self):
        self.xData = None  ## raw values
        self.yData = None
        self.xDisp = None  ## display values (after log / fft)
        self.yDisp = None
        self.path = None
        self.fillPath = None
        self._mouseShape = None
        self._mouseBounds = None
        self._boundsCache = [None, None]
        #del self.xData, self.yData, self.xDisp, self.yDisp, self.path

    def mouseShape(self):
        """
        Return a QPainterPath representing the clickable shape of the curve

        """
        if self._mouseShape is None:
            view = self.getViewBox()
            if view is None:
                return QtGui.QPainterPath()
            stroker = QtGui.QPainterPathStroker()
            path = self.getPath()
            path = self.mapToItem(view, path)
            stroker.setWidth(self.opts['mouseWidth'])
            mousePath = stroker.createStroke(path)
            self._mouseShape = self.mapFromItem(view, mousePath)
        return self._mouseShape

    def mouseClickEvent(self, ev):
        if not self.clickable or ev.button() != QtCore.Qt.LeftButton:
            return
        if self.mouseShape().contains(ev.pos()):
            ev.accept()
            self.sigClicked.emit(self, ev)



class ROIPlotItem(PlotCurveItem):
    """Plot curve that monitors an ROI and image for changes to automatically replot."""
    def __init__(self, roi, data, img, axes=(0,1), xVals=None, color=None):
        self.roi = roi
        self.roiData = data
        self.roiImg = img
        self.axes = axes
        self.xVals = xVals
        PlotCurveItem.__init__(self, self.getRoiData(), x=self.xVals, color=color)
        #roi.connect(roi, QtCore.SIGNAL('regionChanged'), self.roiChangedEvent)
        roi.sigRegionChanged.connect(self.roiChangedEvent)
        #self.roiChangedEvent()

    def getRoiData(self):
        d = self.roi.getArrayRegion(self.roiData, self.roiImg, axes=self.axes)
        if d is None:
            return
        while d.ndim > 1:
            d = d.mean(axis=1)
        return d

    def roiChangedEvent(self):
        d = self.getRoiData()
        self.updateData(d, self.xVals)<|MERGE_RESOLUTION|>--- conflicted
+++ resolved
@@ -399,14 +399,10 @@
             self.setShadowPen(kargs['shadowPen'])
         if kargs.get("fillLevel") is not None:
             self.setFillLevel(kargs['fillLevel'])
-<<<<<<< HEAD
         if kargs.get("brush") is not None:
-=======
-        if 'fillOutline' in kargs:
+            self.setBrush(kargs['brush'])
+        if kargs.get("fillOutline") is not None:
             self.opts['fillOutline'] = kargs['fillOutline']
-        if 'brush' in kargs:
->>>>>>> 6643d739
-            self.setBrush(kargs['brush'])
         if kargs.get("antialias") is not None:
             self.opts['antialias'] = kargs['antialias']
 
@@ -506,9 +502,6 @@
             #pen.setColor(c)
             ##pen.setCosmetic(True)
 
-<<<<<<< HEAD
-
-
         # Avoid constructing a shadow pen if it's not used.
         if self.opts.get('shadowPen') is not None:
             if isinstance(self.opts.get('shadowPen'), QtGui.QPen):
@@ -526,14 +519,6 @@
         # there should be no way to set opts['pen'] to anything that's not a QPen)
         if isinstance(self.opts.get('pen'), QtGui.QPen):
             cp = self.opts['pen']
-=======
-        if sp is not None and sp.style() != QtCore.Qt.NoPen:
-            p.setPen(sp)
-            p.drawPath(path)
-        p.setPen(cp)
-        if self.opts['fillOutline'] and self.fillPath is not None:
-            p.drawPath(self.fillPath)
->>>>>>> 6643d739
         else:
             cp = fn.mkPen(self.opts['pen'])
 
