--- conflicted
+++ resolved
@@ -27,12 +27,8 @@
 
 
 
-<<<<<<< HEAD
 from .Qt import QtGui, QtCore, USE_PYSIDE
 from . import getConfigOption, setConfigOptions
-=======
-import pyqtgraph as pg
->>>>>>> d22403f8
 import numpy as np
 import decimal, re
 import ctypes
